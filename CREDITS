--- conflicted
+++ resolved
@@ -340,15 +340,12 @@
 
   - The Little Rubber Ninja Homepage <http://www.unsuave.com/ninja/>, owned
     by Mike Quinn: source of the original SpamAssassin logo.
-<<<<<<< HEAD
-=======
 
   If your name is not here, and you've submitted a patch that was included,
   it's just an oversight. Please mail me at <jm /at/ jmason.org> and I'll add
   you to the list.
 
 ASF Sponsorship:
->>>>>>> 4200263b
 
   SpamAssassin is an Apache Software Foundation project.  The Apache Software
   Foundation could not exist without the continued generous support from the
@@ -387,11 +384,6 @@
 
 Finally:
 
-<<<<<<< HEAD
-Thanks to Christian Rauh, winner of the SpamAssassin logo contest, who
-created, designed, and illustrated the Apache SpamAssassin logo.
-=======
   Thanks to James Thompson at cPanel Inc who designed our new logo in 2014 and
   to Christian Rauh, winner of the SpamAssassin logo contest, who created, 
   designed, and illustrated our first the Apache SpamAssassin logo.
->>>>>>> 4200263b
